import datetime

import sqlalchemy as sa
from sqlmodel import Field

import marvin
from marvin.infra.database import JSONType
from marvin.models.ids import BotID
from marvin.utilities.models import CreatedUpdatedMixin, MarvinSQLModel
from marvin.utilities.types import MarvinBaseModel

<<<<<<< HEAD
=======
if TYPE_CHECKING:
    from marvin.bot.input_transformers import InputTransformer
    from marvin.plugins.base import Plugin

>>>>>>> e40c2066

class BotConfig(MarvinSQLModel, CreatedUpdatedMixin, table=True):
    __tablename__ = "bot_config"
    __repr_exclude__ = {"profile_picture"}
    __table_args__ = (sa.Index("uq_bot_config__name", "name", unique=True),)
    id: BotID = Field(default_factory=BotID.new, primary_key=True)
    name: str
    personality: str
    instructions: str
    instructions_template: str = None
    description: str = None
    plugins: list[dict] = Field(
        default_factory=list,
        sa_column=sa.Column(JSONType, nullable=False, server_default="[]"),
    )
    input_transformers: list[dict] = Field(
        default_factory=list,
        sa_column=sa.Column(JSONType, nullable=False, server_default="[]"),
    )
    profile_picture: str = None


class BotConfigCreate(MarvinBaseModel):
    name: str
    description: str = None
    personality: str = Field(
        default_factory=lambda: marvin.bot.base.DEFAULT_PERSONALITY
    )
    instructions: str = Field(
        default_factory=lambda: marvin.bot.base.DEFAULT_INSTRUCTIONS
    )
    instructions_template: str = Field(
        default_factory=lambda: marvin.bot.base.DEFAULT_INSTRUCTIONS_TEMPLATE
    )
    plugins: list[dict] = Field(default_factory=list)
    input_transformers: list[dict] = Field(default_factory=list)


class BotConfigUpdate(MarvinBaseModel):
    personality: str = None
    description: str = None
    instructions: str = None
    plugins: list[dict] = None
    profile_picture: str = None


class BotConfigRead(MarvinBaseModel):
    id: BotID
    name: str
    description: str = None
    personality: str
    instructions: str
    instructions_template: str = None
    plugins: list[dict]
    input_transformers: list[dict]
    profile_picture: str = None
    created_at: datetime.datetime = None
    updated_at: datetime.datetime = None<|MERGE_RESOLUTION|>--- conflicted
+++ resolved
@@ -8,14 +8,11 @@
 from marvin.models.ids import BotID
 from marvin.utilities.models import CreatedUpdatedMixin, MarvinSQLModel
 from marvin.utilities.types import MarvinBaseModel
+from typing import TYPE_CHECKING
 
-<<<<<<< HEAD
-=======
-if TYPE_CHECKING:
-    from marvin.bot.input_transformers import InputTransformer
-    from marvin.plugins.base import Plugin
+from marvin.bot.input_transformers import InputTransformer
+from marvin.plugins.base import Plugin
 
->>>>>>> e40c2066
 
 class BotConfig(MarvinSQLModel, CreatedUpdatedMixin, table=True):
     __tablename__ = "bot_config"
@@ -50,15 +47,15 @@
     instructions_template: str = Field(
         default_factory=lambda: marvin.bot.base.DEFAULT_INSTRUCTIONS_TEMPLATE
     )
-    plugins: list[dict] = Field(default_factory=list)
-    input_transformers: list[dict] = Field(default_factory=list)
+    plugins: list[Plugin] = Field(default_factory=list)
+    input_transformers: list[InputTransformer] = Field(default_factory=list)
 
 
 class BotConfigUpdate(MarvinBaseModel):
     personality: str = None
     description: str = None
     instructions: str = None
-    plugins: list[dict] = None
+    plugins: list[Plugin] = None
     profile_picture: str = None
 
 
