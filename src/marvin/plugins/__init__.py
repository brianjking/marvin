from .base import Plugin
<<<<<<< HEAD
from . import web, google, duckduckgo, calculator, chroma
=======
from . import web, google, duckduckgo, math
>>>>>>> 8848ff40
<|MERGE_RESOLUTION|>--- conflicted
+++ resolved
@@ -1,6 +1,2 @@
 from .base import Plugin
-<<<<<<< HEAD
-from . import web, google, duckduckgo, calculator, chroma
-=======
-from . import web, google, duckduckgo, math
->>>>>>> 8848ff40
+from . import web, google, duckduckgo, math, chroma